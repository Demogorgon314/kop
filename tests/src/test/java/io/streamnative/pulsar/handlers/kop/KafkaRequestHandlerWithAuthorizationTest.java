/**
 * Licensed under the Apache License, Version 2.0 (the "License");
 * you may not use this file except in compliance with the License.
 * You may obtain a copy of the License at
 *
 *     http://www.apache.org/licenses/LICENSE-2.0
 *
 * Unless required by applicable law or agreed to in writing, software
 * distributed under the License is distributed on an "AS IS" BASIS,
 * WITHOUT WARRANTIES OR CONDITIONS OF ANY KIND, either express or implied.
 * See the License for the specific language governing permissions and
 * limitations under the License.
 */
package io.streamnative.pulsar.handlers.kop;

import static org.mockito.ArgumentMatchers.eq;
import static org.mockito.Mockito.doReturn;
import static org.mockito.Mockito.mock;
import static org.mockito.Mockito.spy;
import static org.testng.Assert.assertEquals;
import static org.testng.Assert.assertFalse;
import static org.testng.Assert.assertNull;
import static org.testng.Assert.assertTrue;

import com.google.common.collect.Maps;
import com.google.common.collect.Sets;
import io.jsonwebtoken.SignatureAlgorithm;
import io.netty.buffer.ByteBuf;
import io.netty.buffer.Unpooled;
import io.netty.channel.Channel;
import io.netty.channel.ChannelHandlerContext;
import io.streamnative.pulsar.handlers.kop.coordinator.group.GroupCoordinator;
import io.streamnative.pulsar.handlers.kop.coordinator.transaction.TransactionCoordinator;
import io.streamnative.pulsar.handlers.kop.security.auth.Resource;
import io.streamnative.pulsar.handlers.kop.security.auth.ResourceType;
import io.streamnative.pulsar.handlers.kop.stats.NullStatsLogger;
import io.streamnative.pulsar.handlers.kop.utils.KopTopic;
import java.net.InetSocketAddress;
import java.net.SocketAddress;
import java.nio.ByteBuffer;
import java.util.Arrays;
import java.util.Collections;
import java.util.HashMap;
import java.util.List;
import java.util.Map;
import java.util.Optional;
import java.util.Properties;
import java.util.concurrent.CompletableFuture;
import java.util.concurrent.ExecutionException;
import javax.crypto.SecretKey;
import lombok.Cleanup;
import lombok.extern.slf4j.Slf4j;
import org.apache.kafka.clients.producer.ProducerRecord;
import org.apache.kafka.common.TopicPartition;
import org.apache.kafka.common.acl.AclOperation;
import org.apache.kafka.common.protocol.ApiKeys;
import org.apache.kafka.common.protocol.Errors;
import org.apache.kafka.common.protocol.types.Struct;
import org.apache.kafka.common.record.CompressionType;
import org.apache.kafka.common.record.MemoryRecords;
import org.apache.kafka.common.record.SimpleRecord;
import org.apache.kafka.common.requests.AbstractRequest;
import org.apache.kafka.common.requests.AbstractResponse;
import org.apache.kafka.common.requests.AddPartitionsToTxnRequest;
import org.apache.kafka.common.requests.AddPartitionsToTxnResponse;
import org.apache.kafka.common.requests.IsolationLevel;
import org.apache.kafka.common.requests.ListOffsetRequest;
import org.apache.kafka.common.requests.ListOffsetResponse;
import org.apache.kafka.common.requests.MetadataRequest;
import org.apache.kafka.common.requests.MetadataResponse;
import org.apache.kafka.common.requests.OffsetCommitRequest;
import org.apache.kafka.common.requests.OffsetCommitResponse;
import org.apache.kafka.common.requests.OffsetFetchRequest;
import org.apache.kafka.common.requests.OffsetFetchResponse;
import org.apache.kafka.common.requests.ProduceRequest;
import org.apache.kafka.common.requests.RequestHeader;
import org.apache.kafka.common.requests.TxnOffsetCommitRequest;
import org.apache.kafka.common.requests.TxnOffsetCommitResponse;
import org.apache.pulsar.broker.ServiceConfiguration;
import org.apache.pulsar.broker.authentication.AuthenticationProviderToken;
import org.apache.pulsar.broker.authentication.utils.AuthTokenUtils;
import org.apache.pulsar.broker.protocol.ProtocolHandler;
import org.apache.pulsar.client.admin.PulsarAdmin;
import org.apache.pulsar.client.admin.PulsarAdminException;
import org.apache.pulsar.client.impl.auth.AuthenticationToken;
import org.apache.pulsar.common.allocator.PulsarByteBufAllocator;
import org.apache.pulsar.common.naming.TopicName;
import org.apache.pulsar.common.policies.data.RetentionPolicies;
import org.apache.pulsar.policies.data.loadbalancer.LocalBrokerData;
import org.testng.annotations.AfterClass;
import org.testng.annotations.BeforeClass;
import org.testng.annotations.DataProvider;
import org.testng.annotations.Test;

/**
 * Unit test for {@link KafkaRequestHandler} with authorization enabled.
 */
@Slf4j
public class KafkaRequestHandlerWithAuthorizationTest extends KopProtocolHandlerTestBase {

    private static final String TENANT = "KafkaAuthorizationTest";
    private static final String NAMESPACE = "ns1";
    private static final String SHORT_TOPIC = "topic1";
    private static final String TOPIC = "persistent://" + TENANT + "/" + NAMESPACE + "/" + SHORT_TOPIC;
    private static final int DEFAULT_PARTITION_NUM = 2;
    private SocketAddress serviceAddress;

    private static final String ADMIN_USER = "admin_user";

    private String adminToken;

    private KafkaRequestHandler handler;
    private AdminManager adminManager;

    @BeforeClass
    @Override
    protected void setup() throws Exception {
        SecretKey secretKey = AuthTokenUtils.createSecretKey(SignatureAlgorithm.HS256);

        AuthenticationProviderToken provider = new AuthenticationProviderToken();

        Properties properties = new Properties();
        properties.setProperty("tokenSecretKey", AuthTokenUtils.encodeKeyBase64(secretKey));
        ServiceConfiguration authConf = new ServiceConfiguration();
        authConf.setProperties(properties);
        provider.initialize(authConf);

        adminToken = AuthTokenUtils.createToken(secretKey, ADMIN_USER, Optional.empty());

        super.resetConfig();
        conf.setDefaultNumPartitions(DEFAULT_PARTITION_NUM);
        conf.setSaslAllowedMechanisms(Sets.newHashSet("PLAIN"));
        conf.setKafkaMetadataTenant("internal");
        conf.setKafkaMetadataNamespace("__kafka");
        conf.setKafkaTenant(TENANT);
        conf.setKafkaNamespace(NAMESPACE);

        conf.setClusterName(super.configClusterName);
        conf.setAuthorizationEnabled(true);
        conf.setAuthenticationEnabled(true);
        conf.setAuthorizationAllowWildcardsMatching(true);
        conf.setSuperUserRoles(Sets.newHashSet(ADMIN_USER));
        conf.setAuthenticationProviders(
                Sets.newHashSet(AuthenticationProviderToken.class.getName()));
        conf.setBrokerClientAuthenticationPlugin(AuthenticationToken.class.getName());
        conf.setBrokerClientAuthenticationParameters("token:" + adminToken);
        conf.setProperties(properties);

        super.internalSetup();
        log.info("success internal setup");

        if (!admin.namespaces().getNamespaces(TENANT).contains(TENANT + "/__kafka")) {
            admin.namespaces().createNamespace(TENANT + "/__kafka");
            admin.namespaces().setNamespaceReplicationClusters(TENANT + "/__kafka", Sets.newHashSet("test"));
            admin.namespaces().setRetention(TENANT + "/__kafka",
                    new RetentionPolicies(-1, -1));
        }

        admin.topics().createPartitionedTopic(TOPIC, DEFAULT_PARTITION_NUM);

        log.info("created namespaces, init handler");

        ProtocolHandler handler1 = pulsar.getProtocolHandlers().protocol("kafka");
        GroupCoordinator groupCoordinator = ((KafkaProtocolHandler) handler1)
                .getGroupCoordinator(conf.getKafkaMetadataTenant());
        TransactionCoordinator transactionCoordinator = ((KafkaProtocolHandler) handler1)
                .getTransactionCoordinator(conf.getKafkaMetadataTenant());

        adminManager = new AdminManager(pulsar.getAdminClient(), conf);
        handler = new KafkaRequestHandler(
                pulsar,
                (KafkaServiceConfiguration) conf,
                new TenantContextManager() {
                    @Override
                    public GroupCoordinator getGroupCoordinator(String tenant) {
                        return groupCoordinator;
                    }

                    @Override
                    public TransactionCoordinator getTransactionCoordinator(String tenant) {
                        return transactionCoordinator;
                    }
                },
                adminManager,
                pulsar.getLocalMetadataStore().getMetadataCache(LocalBrokerData.class),
                false,
                getPlainEndPoint(),
                NullStatsLogger.INSTANCE);
        ChannelHandlerContext mockCtx = mock(ChannelHandlerContext.class);
        Channel mockChannel = mock(Channel.class);
        doReturn(mockChannel).when(mockCtx).channel();
        handler.ctx = mockCtx;

        serviceAddress = new InetSocketAddress(pulsar.getBindAddress(), kafkaBrokerPort);
    }

    @Override
    protected void createAdmin() throws Exception {
        super.admin = spy(PulsarAdmin.builder().serviceHttpUrl(brokerUrl.toString())
                .authentication(this.conf.getBrokerClientAuthenticationPlugin(),
                        this.conf.getBrokerClientAuthenticationParameters()).build());
    }

    @AfterClass
    @Override
    protected void cleanup() throws Exception {
        adminManager.shutdown();
        super.internalCleanup();
    }

    @DataProvider(name = "metadataVersions")
    public static Object[][] metadataVersions() {
        return new Object[][]{ { (short) 0 }, { (short) 1 } };
    }

    @Test(timeOut = 10000, dataProvider = "metadataVersions")
    public void testMetadataForPartitionedTopicFailed(short version) throws Exception {
        final String topic = "testMetadataForPartitionedTopic-" + version;
        admin.topics().createNonPartitionedTopic("persistent://" + TENANT + "/" + NAMESPACE + "/" + topic);

        final RequestHeader header = new RequestHeader(ApiKeys.METADATA, version, "client", 0);
        final MetadataRequest request =
                new MetadataRequest(Collections.singletonList(topic), false, version);
        final CompletableFuture<AbstractResponse> responseFuture = new CompletableFuture<>();
        handler.handleTopicMetadataRequest(
                new KafkaCommandDecoder.KafkaHeaderAndRequest(
                        header, request, PulsarByteBufAllocator.DEFAULT.heapBuffer(), null),
                responseFuture);
        final MetadataResponse response = (MetadataResponse) responseFuture.get();
        assertEquals(response.topicMetadata().size(), 1);
        assertEquals(response.errors().size(), 1);
        assertEquals(response.errors().get(topic), Errors.TOPIC_AUTHORIZATION_FAILED);
    }

    @Test(timeOut = 10000, dataProvider = "metadataVersions")
    public void testMetadataForPartitionedTopicSuccess(short version) throws Exception {
        final String topic = TOPIC + "-" + version;
        KafkaRequestHandler spyHandler = spy(handler);
        doReturn(CompletableFuture.completedFuture(true))
                .when(spyHandler)
                .authorize(eq(AclOperation.DESCRIBE), eq(Resource.of(ResourceType.TOPIC, topic)));
        final RequestHeader header = new RequestHeader(ApiKeys.METADATA, version, "client", 0);
        final MetadataRequest request =
                new MetadataRequest(Collections.singletonList(topic), true, version);
        final CompletableFuture<AbstractResponse> responseFuture = new CompletableFuture<>();
        spyHandler.handleTopicMetadataRequest(
                new KafkaCommandDecoder.KafkaHeaderAndRequest(
                        header, request, PulsarByteBufAllocator.DEFAULT.heapBuffer(), null),
                responseFuture);
        final MetadataResponse response = (MetadataResponse) responseFuture.get();
        assertEquals(response.topicMetadata().size(), 1);
        assertEquals(response.errors().size(), 0);
    }

    @Test(timeOut = 10000)
    public void testMetadataListTopic() throws Exception {
        final String topic = TOPIC;
        KafkaRequestHandler spyHandler = spy(handler);
        for (int i = 0; i < DEFAULT_PARTITION_NUM; i++) {
            doReturn(CompletableFuture.completedFuture(true))
                    .when(spyHandler)
                    .authorize(eq(AclOperation.DESCRIBE),
                            eq(Resource.of(ResourceType.TOPIC, TopicName.get(topic).getPartition(i).toString()))
                    );
        }

        final RequestHeader header = new RequestHeader(ApiKeys.METADATA, (short) 1, "client", 0);
        final MetadataRequest request =
                new MetadataRequest(Collections.emptyList(), true, (short) 1);
        final CompletableFuture<AbstractResponse> responseFuture = new CompletableFuture<>();
        spyHandler.handleTopicMetadataRequest(
                new KafkaCommandDecoder.KafkaHeaderAndRequest(
                        header, request, PulsarByteBufAllocator.DEFAULT.heapBuffer(), null),
                responseFuture);
        final MetadataResponse response = (MetadataResponse) responseFuture.get();
        String localName = TopicName.get(topic).getLocalName();

        HashMap<String, MetadataResponse.TopicMetadata> topicMap = new HashMap<>();
        response.topicMetadata().forEach(metadata -> {
            topicMap.put(metadata.topic(), metadata);
        });
        assertTrue(topicMap.containsKey(localName));
        assertEquals(topicMap.get(localName).partitionMetadata().size(), DEFAULT_PARTITION_NUM);
        assertNull(response.errors().get(localName));

        response.errors().forEach((t, errors) -> {
            if (!localName.equals(t)) {
                assertEquals(errors, Errors.TOPIC_AUTHORIZATION_FAILED);
            }
        });
    }

    @Test(timeOut = 20000)
    public void testHandleProduceRequest() throws ExecutionException, InterruptedException {
        KafkaRequestHandler spyHandler = spy(handler);
        final RequestHeader header = new RequestHeader(ApiKeys.PRODUCE, (short) 1, "client", 0);
        final ProduceRequest request = createProduceRequest(TOPIC);
        final CompletableFuture<AbstractResponse> responseFuture = new CompletableFuture<>();

        spyHandler.handleProduceRequest(new KafkaCommandDecoder.KafkaHeaderAndRequest(
                header,
                request,
                PulsarByteBufAllocator.DEFAULT.heapBuffer(),
                null), responseFuture);
        AbstractResponse response = responseFuture.get();
        assertEquals((int) response.errorCounts().get(Errors.TOPIC_AUTHORIZATION_FAILED), 1);
    }

    @Test(timeOut = 20000)
    public void testHandleListOffsetRequestAuthorizationSuccess() throws Exception {
        KafkaRequestHandler spyHandler = spy(handler);
        String topicName = "persistent://" + TENANT + "/" + NAMESPACE + "/"
                + "testHandleListOffsetRequestAuthorizationSuccess";

        // Mock all authorize call
        doReturn(CompletableFuture.completedFuture(true))
                .when(spyHandler)
                .authorize(eq(AclOperation.DESCRIBE),
                        eq(Resource.of(ResourceType.TOPIC, TopicName.get(topicName).getPartition(0).toString()))
                );

        // Create partitioned topic.
        admin.topics().createPartitionedTopic(topicName, 1);
        TopicPartition tp = new TopicPartition(topicName, 0);

        @Cleanup
        KProducer kProducer = new KProducer(topicName,
                false,
                "localhost",
                getKafkaBrokerPort(),
                TENANT + "/" + NAMESPACE,
                "token:" + adminToken
        );
        int totalMsgs = 10;
        String messageStrPrefix = topicName + "_message_";

        for (int i = 0; i < totalMsgs; i++) {
            String messageStr = messageStrPrefix + i;
            kProducer.getProducer()
                    .send(new ProducerRecord<>(topicName, i, messageStr))
                    .get();
            log.debug("Kafka Producer Sent message: ({}, {})", i, messageStr);
        }

        // Test for ListOffset request verify Earliest get earliest
        Map<TopicPartition, Long> targetTimes = Maps.newHashMap();
        targetTimes.put(tp, ListOffsetRequest.EARLIEST_TIMESTAMP);

        ListOffsetRequest.Builder builder = ListOffsetRequest.Builder
                .forConsumer(true, IsolationLevel.READ_UNCOMMITTED)
                .setTargetTimes(targetTimes);

        KafkaCommandDecoder.KafkaHeaderAndRequest request = buildRequest(builder);
        CompletableFuture<AbstractResponse> responseFuture = new CompletableFuture<>();
        spyHandler.handleListOffsetRequest(request, responseFuture);

        AbstractResponse response = responseFuture.get();
        ListOffsetResponse listOffsetResponse = (ListOffsetResponse) response;
        assertEquals(listOffsetResponse.responseData().get(tp).error, Errors.NONE);
        assertEquals(listOffsetResponse.responseData().get(tp).offset.intValue(), 0);
        assertEquals(listOffsetResponse.responseData().get(tp).timestamp, Long.valueOf(0));
    }

    @Test(timeOut = 20000)
    public void testHandleListOffsetRequestAuthorizationFailed() throws Exception {
        KafkaRequestHandler spyHandler = spy(handler);
        String topicName = "persistent://" + TENANT + "/" + NAMESPACE + "/"
                + "testHandleListOffsetRequestAuthorizationFailed";

        // create partitioned topic.
        admin.topics().createPartitionedTopic(topicName, 1);
        TopicPartition tp = new TopicPartition(topicName, 0);

        ListOffsetRequest.Builder builder = ListOffsetRequest.Builder
                .forConsumer(true, IsolationLevel.READ_UNCOMMITTED)
                .setTargetTimes(new HashMap<TopicPartition, Long>(){{
                    put(tp, ListOffsetRequest.EARLIEST_TIMESTAMP);
                }});

        KafkaCommandDecoder.KafkaHeaderAndRequest request = buildRequest(builder);
        CompletableFuture<AbstractResponse> responseFuture = new CompletableFuture<>();
        spyHandler.handleListOffsetRequest(request, responseFuture);

        AbstractResponse response = responseFuture.get();
        ListOffsetResponse listOffsetResponse = (ListOffsetResponse) response;
        assertEquals(listOffsetResponse.responseData().get(tp).error, Errors.TOPIC_AUTHORIZATION_FAILED);
    }


    @Test(timeOut = 20000)
    public void testHandleOffsetFetchRequestAuthorizationSuccess()
            throws PulsarAdminException, ExecutionException, InterruptedException {
        KafkaRequestHandler spyHandler = spy(handler);
        String topicName = "persistent://" + TENANT + "/" + NAMESPACE + "/"
                + "testHandleOffsetFetchRequestAuthorizationSuccess";
        String groupId = "DemoKafkaOnPulsarConsumer";

        // create partitioned topic.
        admin.topics().createPartitionedTopic(topicName, 1);
        TopicPartition tp = new TopicPartition(new KopTopic(topicName).getFullName(), 0);
        doReturn(CompletableFuture.completedFuture(true))
                .when(spyHandler)
                .authorize(eq(AclOperation.DESCRIBE),
                        eq(Resource.of(ResourceType.TOPIC, new KopTopic(tp.topic()).getFullName()))
                );
        OffsetFetchRequest.Builder builder =
                new OffsetFetchRequest.Builder(groupId, Collections.singletonList(tp));

        KafkaCommandDecoder.KafkaHeaderAndRequest request = buildRequest(builder);
        CompletableFuture<AbstractResponse> responseFuture = new CompletableFuture<>();

        spyHandler.handleOffsetFetchRequest(request, responseFuture);

        AbstractResponse response = responseFuture.get();

        assertTrue(response instanceof OffsetFetchResponse);
        OffsetFetchResponse offsetFetchResponse = (OffsetFetchResponse) response;
        assertEquals(offsetFetchResponse.responseData().size(), 1);
        assertEquals(offsetFetchResponse.error(), Errors.NONE);
        offsetFetchResponse.responseData().forEach((topicPartition, partitionData) -> {
            assertEquals(partitionData.error, Errors.NONE);
        });
    }

    @Test(timeOut = 20000)
    public void testHandleOffsetFetchRequestAuthorizationFailed()
            throws PulsarAdminException, ExecutionException, InterruptedException {
        KafkaRequestHandler spyHandler = spy(handler);
        String topicName = "persistent://" + TENANT + "/" + NAMESPACE + "/"
                + "testHandleOffsetFetchRequestAuthorizationFailed";
        String groupId = "DemoKafkaOnPulsarConsumer";

        // create partitioned topic.
        admin.topics().createPartitionedTopic(topicName, 1);
        TopicPartition tp = new TopicPartition(new KopTopic(topicName).getFullName(), 0);
        OffsetFetchRequest.Builder builder =
                new OffsetFetchRequest.Builder(groupId, Collections.singletonList(tp));

        KafkaCommandDecoder.KafkaHeaderAndRequest request = buildRequest(builder);
        CompletableFuture<AbstractResponse> responseFuture = new CompletableFuture<>();

        spyHandler.handleOffsetFetchRequest(request, responseFuture);

        AbstractResponse response = responseFuture.get();

        assertTrue(response instanceof OffsetFetchResponse);
        OffsetFetchResponse offsetFetchResponse = (OffsetFetchResponse) response;
        assertEquals(offsetFetchResponse.responseData().size(), 1);
        assertEquals(offsetFetchResponse.error(), Errors.NONE);
        offsetFetchResponse.responseData().forEach((topicPartition, partitionData) -> {
            assertEquals(partitionData.error, Errors.TOPIC_AUTHORIZATION_FAILED);
        });
    }

    @Test(timeOut = 20000)
    public void testOffsetCommitRequestAuthorizationFailed() throws Exception {
        String group = "test-failed-groupId";
        String memberId = "test_failed_member_id";
        TopicPartition topicPartition = new TopicPartition("test", 1);

        // Build input params
        Map<TopicPartition, OffsetCommitRequest.PartitionData> offsetData = Maps.newHashMap();
        offsetData.put(topicPartition,
                new OffsetCommitRequest.PartitionData(1L, ""));
        OffsetCommitRequest.Builder builder = new OffsetCommitRequest.Builder(group, offsetData)
                .setMemberId(memberId)
                .setRetentionTime(OffsetCommitRequest.DEFAULT_RETENTION_TIME);
        KafkaCommandDecoder.KafkaHeaderAndRequest headerAndRequest = buildRequest(builder);

        // Handle request
        CompletableFuture<AbstractResponse> responseFuture = new CompletableFuture<>();
        handler.handleOffsetCommitRequest(headerAndRequest, responseFuture);
        AbstractResponse response = responseFuture.get();
        assertTrue(response instanceof OffsetCommitResponse);
        OffsetCommitResponse offsetCommitResponse = (OffsetCommitResponse) response;
        assertEquals(offsetCommitResponse.responseData().size(), 1);
        assertFalse(offsetCommitResponse.errorCounts().isEmpty());
        offsetCommitResponse.responseData().forEach((__, error) -> {
            assertEquals(error, Errors.TOPIC_AUTHORIZATION_FAILED);
        });
    }

    @Test(timeOut = 20000)
    public void testOffsetCommitRequestPartAuthorizationFailed() throws Exception {
        String group = "test-failed-groupId";
        String memberId = "test_failed_member_id";
        TopicPartition topicPartition1 = new TopicPartition("test", 1);
        TopicPartition topicPartition2 = new TopicPartition("test1", 2);
        TopicPartition topicPartition3 = new TopicPartition("test2", 3);

        // Build input params
        Map<TopicPartition, OffsetCommitRequest.PartitionData> offsetData = Maps.newHashMap();
        offsetData.put(topicPartition1,
                new OffsetCommitRequest.PartitionData(1L, ""));
        offsetData.put(topicPartition2,
                new OffsetCommitRequest.PartitionData(2L, ""));
        offsetData.put(topicPartition3,
                new OffsetCommitRequest.PartitionData(3L, ""));

        OffsetCommitRequest.Builder builder = new OffsetCommitRequest.Builder(group, offsetData)
                .setMemberId(memberId)
                .setRetentionTime(OffsetCommitRequest.DEFAULT_RETENTION_TIME);
        KafkaCommandDecoder.KafkaHeaderAndRequest headerAndRequest = buildRequest(builder);

        // Topic: `test` authorize success.
        KafkaRequestHandler spyHandler = spy(handler);
        doReturn(CompletableFuture.completedFuture(true))
                .when(spyHandler)
                .authorize(eq(AclOperation.READ),
                        eq(Resource.of(ResourceType.TOPIC, new KopTopic(topicPartition1.topic()).getFullName()))
                );

        // Handle request
        CompletableFuture<AbstractResponse> responseFuture = new CompletableFuture<>();
        spyHandler.handleOffsetCommitRequest(headerAndRequest, responseFuture);

        AbstractResponse response = responseFuture.get();
        assertTrue(response instanceof OffsetCommitResponse);
        OffsetCommitResponse offsetCommitResponse = (OffsetCommitResponse) response;
        assertEquals(offsetCommitResponse.responseData().size(), 3);
        assertEquals(offsetCommitResponse.errorCounts().size(), 2);
        assertEquals(offsetCommitResponse.responseData().get(topicPartition2), Errors.TOPIC_AUTHORIZATION_FAILED);
        assertEquals(offsetCommitResponse.responseData().get(topicPartition3), Errors.TOPIC_AUTHORIZATION_FAILED);

    }

    @Test(timeOut = 20000)
<<<<<<< HEAD
    public void testHandleTxnOffsetCommitAuthorizationFailed() throws ExecutionException, InterruptedException {
        String group = "test-failed-groupId";
        TopicPartition topicPartition = new TopicPartition("test", 1);
        Map<TopicPartition, TxnOffsetCommitRequest.CommittedOffset> offsetData = Maps.newHashMap();
        offsetData.put(topicPartition,
                new TxnOffsetCommitRequest.CommittedOffset(1L, ""));
        TxnOffsetCommitRequest.Builder builder =
                new TxnOffsetCommitRequest.Builder(
                        "1", group, 1, (short) 1, offsetData);
        KafkaCommandDecoder.KafkaHeaderAndRequest headerAndRequest = buildRequest(builder);

        // Handle request
        CompletableFuture<AbstractResponse> responseFuture = new CompletableFuture<>();
        handler.handleTxnOffsetCommit(headerAndRequest, responseFuture);
        AbstractResponse response = responseFuture.get();
        assertTrue(response instanceof TxnOffsetCommitResponse);
        TxnOffsetCommitResponse txnOffsetCommitResponse = (TxnOffsetCommitResponse) response;

        assertEquals(txnOffsetCommitResponse.errorCounts().size(), 1);
        txnOffsetCommitResponse.errors().values().forEach(errors -> {
            assertEquals(errors, Errors.TOPIC_AUTHORIZATION_FAILED);
        });
    }

    @Test(timeOut = 20000)
    public void testHandleTxnOffsetCommitPartAuthorizationFailed() throws ExecutionException, InterruptedException {
        String group = "test-failed-groupId";
        TopicPartition topicPartition1 = new TopicPartition("test1", 1);
        TopicPartition topicPartition2 = new TopicPartition("test2", 1);
        TopicPartition topicPartition3 = new TopicPartition("test3", 1);

        Map<TopicPartition, TxnOffsetCommitRequest.CommittedOffset> offsetData = Maps.newHashMap();
        offsetData.put(topicPartition1,
                new TxnOffsetCommitRequest.CommittedOffset(1L, ""));
        offsetData.put(topicPartition2,
                new TxnOffsetCommitRequest.CommittedOffset(1L, ""));
        offsetData.put(topicPartition3,
                new TxnOffsetCommitRequest.CommittedOffset(1L, ""));

        TxnOffsetCommitRequest.Builder builder =
                new TxnOffsetCommitRequest.Builder(
                        "1", group, 1, (short) 1, offsetData);
        KafkaCommandDecoder.KafkaHeaderAndRequest headerAndRequest = buildRequest(builder);

        // Topic: `test1` authorize success.
        KafkaRequestHandler spyHandler = spy(handler);
        doReturn(CompletableFuture.completedFuture(true))
                .when(spyHandler)
                .authorize(eq(AclOperation.READ),
                        eq(Resource.of(ResourceType.TOPIC, new KopTopic(topicPartition1.topic()).getFullName()))
                );

        // Handle request
        CompletableFuture<AbstractResponse> responseFuture = new CompletableFuture<>();
        spyHandler.handleTxnOffsetCommit(headerAndRequest, responseFuture);
        AbstractResponse response = responseFuture.get();
        assertTrue(response instanceof TxnOffsetCommitResponse);
        TxnOffsetCommitResponse txnOffsetCommitResponse = (TxnOffsetCommitResponse) response;

        assertEquals(txnOffsetCommitResponse.errorCounts().size(), 2);
        assertEquals(txnOffsetCommitResponse.errors().get(topicPartition1), Errors.NONE);
        assertEquals(txnOffsetCommitResponse.errors().get(topicPartition2), Errors.TOPIC_AUTHORIZATION_FAILED);
        assertEquals(txnOffsetCommitResponse.errors().get(topicPartition3), Errors.TOPIC_AUTHORIZATION_FAILED);
=======
    public void testAddPartitionsToTxnAuthorizationFailed() throws ExecutionException, InterruptedException {
        TopicPartition topicPartition1 = new TopicPartition("test", 1);
        TopicPartition topicPartition2 = new TopicPartition("test1", 2);
        TopicPartition topicPartition3 = new TopicPartition("test2", 3);
        List<TopicPartition> topicPartitions = Arrays.asList(topicPartition1, topicPartition2, topicPartition3);

        AddPartitionsToTxnRequest.Builder builder =
                new AddPartitionsToTxnRequest.Builder(
                        "1", 1, (short) 1, topicPartitions);
        KafkaCommandDecoder.KafkaHeaderAndRequest headerAndRequest = buildRequest(builder);

        // Topic: `test` authorize success.
        KafkaRequestHandler spyHandler = spy(handler);
        doReturn(CompletableFuture.completedFuture(true))
                .when(spyHandler)
                .authorize(eq(AclOperation.WRITE),
                        eq(Resource.of(ResourceType.TOPIC, KopTopic.toString(topicPartition1)))
                );
        // Handle request
        CompletableFuture<AbstractResponse> responseFuture = new CompletableFuture<>();
        spyHandler.handleAddPartitionsToTxn(headerAndRequest, responseFuture);
        AbstractResponse response = responseFuture.get();
        assertTrue(response instanceof AddPartitionsToTxnResponse);
        AddPartitionsToTxnResponse addPartitionsToTxnResponse = (AddPartitionsToTxnResponse) response;

        assertEquals(addPartitionsToTxnResponse.errorCounts().size(), 2);

        // OPERATION_NOT_ATTEMPTED Or TOPIC_AUTHORIZATION_FAILED
        assertEquals(addPartitionsToTxnResponse.errors().size(), 3);

        assertEquals(addPartitionsToTxnResponse.errors().get(topicPartition1), Errors.OPERATION_NOT_ATTEMPTED);
        assertEquals(addPartitionsToTxnResponse.errors().get(topicPartition2), Errors.TOPIC_AUTHORIZATION_FAILED);
        assertEquals(addPartitionsToTxnResponse.errors().get(topicPartition3), Errors.TOPIC_AUTHORIZATION_FAILED);
    }

    @Test(timeOut = 20000)
    public void testAddPartitionsToTxnPartAuthorizationFailed() throws ExecutionException, InterruptedException {
        TopicPartition topicPartition = new TopicPartition("test", 1);
        AddPartitionsToTxnRequest.Builder builder =
                new AddPartitionsToTxnRequest.Builder(
                        "1", 1, (short) 1, Collections.singletonList(topicPartition));
        KafkaCommandDecoder.KafkaHeaderAndRequest headerAndRequest = buildRequest(builder);
        // Handle request
        CompletableFuture<AbstractResponse> responseFuture = new CompletableFuture<>();
        handler.handleAddPartitionsToTxn(headerAndRequest, responseFuture);
        AbstractResponse response = responseFuture.get();
        assertTrue(response instanceof AddPartitionsToTxnResponse);
        AddPartitionsToTxnResponse addPartitionsToTxnResponse = (AddPartitionsToTxnResponse) response;

        assertEquals(addPartitionsToTxnResponse.errorCounts().size(), 1);
        addPartitionsToTxnResponse.errors().values().forEach(errors -> {
            assertEquals(errors, Errors.TOPIC_AUTHORIZATION_FAILED);
        });
>>>>>>> 130054ac
    }

    KafkaCommandDecoder.KafkaHeaderAndRequest buildRequest(AbstractRequest.Builder builder) {
        AbstractRequest request = builder.build();
        builder.apiKey();

        ByteBuffer serializedRequest = request
                .serialize(new RequestHeader(
                        builder.apiKey(),
                        request.version(),
                        "fake_client_id",
                        0)
                );

        ByteBuf byteBuf = Unpooled.copiedBuffer(serializedRequest);

        RequestHeader header = RequestHeader.parse(serializedRequest);

        ApiKeys apiKey = header.apiKey();
        short apiVersion = header.apiVersion();
        Struct struct = apiKey.parseRequest(apiVersion, serializedRequest);
        AbstractRequest body = AbstractRequest.parseRequest(apiKey, apiVersion, struct);
        return new KafkaCommandDecoder.KafkaHeaderAndRequest(header, body, byteBuf, serviceAddress);
    }

    private ProduceRequest createProduceRequest(String topic) {
        Map<TopicPartition, MemoryRecords> partitionRecords = new HashMap<>();
        TopicPartition topicPartition = new TopicPartition(topic, 0);
        partitionRecords.put(topicPartition,
                MemoryRecords.withRecords(CompressionType.NONE, new SimpleRecord("test".getBytes())));
        return ProduceRequest.Builder.forCurrentMagic((short) 1, 5000, partitionRecords).build();
    }

}<|MERGE_RESOLUTION|>--- conflicted
+++ resolved
@@ -525,7 +525,6 @@
     }
 
     @Test(timeOut = 20000)
-<<<<<<< HEAD
     public void testHandleTxnOffsetCommitAuthorizationFailed() throws ExecutionException, InterruptedException {
         String group = "test-failed-groupId";
         TopicPartition topicPartition = new TopicPartition("test", 1);
@@ -589,7 +588,9 @@
         assertEquals(txnOffsetCommitResponse.errors().get(topicPartition1), Errors.NONE);
         assertEquals(txnOffsetCommitResponse.errors().get(topicPartition2), Errors.TOPIC_AUTHORIZATION_FAILED);
         assertEquals(txnOffsetCommitResponse.errors().get(topicPartition3), Errors.TOPIC_AUTHORIZATION_FAILED);
-=======
+    }
+
+    @Test(timeOut = 20000)
     public void testAddPartitionsToTxnAuthorizationFailed() throws ExecutionException, InterruptedException {
         TopicPartition topicPartition1 = new TopicPartition("test", 1);
         TopicPartition topicPartition2 = new TopicPartition("test1", 2);
@@ -643,7 +644,6 @@
         addPartitionsToTxnResponse.errors().values().forEach(errors -> {
             assertEquals(errors, Errors.TOPIC_AUTHORIZATION_FAILED);
         });
->>>>>>> 130054ac
     }
 
     KafkaCommandDecoder.KafkaHeaderAndRequest buildRequest(AbstractRequest.Builder builder) {
